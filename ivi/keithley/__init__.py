"""

Python Interchangeable Virtual Instrument Library

Copyright (c) 2015 Hermann Kraus
Copyright (c) 2017 Alson van der Meulen

Permission is hereby granted, free of charge, to any person obtaining a copy
of this software and associated documentation files (the "Software"), to deal
in the Software without restriction, including without limitation the rights
to use, copy, modify, merge, publish, distribute, sublicense, and/or sell
copies of the Software, and to permit persons to whom the Software is
furnished to do so, subject to the following conditions:

The above copyright notice and this permission notice shall be included in
all copies or substantial portions of the Software.

THE SOFTWARE IS PROVIDED "AS IS", WITHOUT WARRANTY OF ANY KIND, EXPRESS OR
IMPLIED, INCLUDING BUT NOT LIMITED TO THE WARRANTIES OF MERCHANTABILITY
FITNESS FOR A PARTICULAR PURPOSE AND NONINFRINGEMENT. IN NO EVENT SHALL THE
AUTHORS OR COPYRIGHT HOLDERS BE LIABLE FOR ANY CLAIM, DAMAGES OR OTHER
LIABILITY, WHETHER IN AN ACTION OF CONTRACT, TORT OR OTHERWISE, ARISING FROM,
OUT OF OR IN CONNECTION WITH THE SOFTWARE OR THE USE OR OTHER DEALINGS IN
THE SOFTWARE.

"""

<<<<<<< HEAD
# Digital multimeters
from .keithley199 import keithley199
from .keithley2000 import keithley2000
from .keithley192 import keithley192
=======
# Source measure units
from .keithley236 import keithley236
from .keithley236 import keithley237

# Digital multimeters
>>>>>>> 3eee536e
<|MERGE_RESOLUTION|>--- conflicted
+++ resolved
@@ -25,15 +25,11 @@
 
 """
 
-<<<<<<< HEAD
-# Digital multimeters
-from .keithley199 import keithley199
-from .keithley2000 import keithley2000
-from .keithley192 import keithley192
-=======
 # Source measure units
 from .keithley236 import keithley236
 from .keithley236 import keithley237
 
 # Digital multimeters
->>>>>>> 3eee536e
+from .keithley199 import keithley199
+from .keithley2000 import keithley2000
+from .keithley192 import keithley192