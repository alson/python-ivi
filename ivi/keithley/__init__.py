--- conflicted
+++ resolved
@@ -25,8 +25,5 @@
 """
 
 # Digital multimeters
-<<<<<<< HEAD
-from .keithley2000 import keithley2000
-=======
 from .keithley199 import keithley199
->>>>>>> cb6490ca
+from .keithley2000 import keithley2000